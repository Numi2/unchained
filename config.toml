# unchained Configuration File

[net]
# Port to listen on for P2P connections
listen_port = 31000
# Path to the Iroh secret key
iroh_key_path = "iroh.key"
# Maximum number of peer connections (prevents resource exhaustion)
max_peers = 133337
# Connection timeout in seconds
connection_timeout_secs = 300
# Timeout for initial network sync in seconds
sync_timeout_secs = 1800

# The public IP address of this node, to be announced to other peers.
<<<<<<< HEAD
# This is essential for nodes running behind a NAT. 193.71.140.215
=======
# This is essential for nodes running behind a NAT.


>>>>>>> 8a0321a2
public_ip = "193.71.140.215"

# Bootstrap nodes to connect to - add your seed nodes here for public deployment
bootstrap = [ "/ip4/34.174.184.89/udp/31000/quic-v1/p2p/12D3KooWByDCRsGqvDHD6MmuUq3kG4VYPTGUJpJZnPUf4wmiUCdE" ]



[p2p]
# Peer scoring and rate limiting constants
max_validation_failures_per_peer = 10000
peer_ban_duration_secs = 3600 # 1 hour
rate_limit_window_secs = 600
max_messages_per_window = 1000

[storage]
# Path where blockchain data will be stored (outside src-tauri to avoid rebuild loops)
# Move runtime data one directory up so that it no longer lives inside
# `src-tauri` – this prevents the Tauri development file-watcher from
# rebuilding the app every time the node writes to its database.
path = "../blockchain_data"

[epoch]
# Duration of each epoch in seconds 
seconds = 222
# Target number of leading zeros for proof-of-work difficulty (start with 2 for public mining)
target_leading_zeros = 1
# Retargeting parameters
# Target number of coins per epoch for difficulty adjustment (reduced for public mining)
target_coins_per_epoch = 3
# How often to retarget (every N epochs - more frequent for dynamic adjustment)
retarget_interval = 2000


[mining]
# Enable mining by default
enabled = true
# Memory usage for Argon2 hashing in KiB (32 MiB, optimized for mining speed)
mem_kib = 16192
# Number of parallel lanes for Argon2 (2 lanes for better parallelization)
lanes = 2

# Memory retargeting parameters
# Minimum memory in KiB
min_mem_kib = 16192

# Maximum memor in KiB 
max_mem_kib = 512007

# Memory adjustment factor 
max_memory_adjustment = 1.02

# Miner stability settings for multi-node environments
# Heartbeat interval in seconds (more frequent for network stability)
heartbeat_interval_secs = 140
# Maximum consecutive failures before restarting miner (more forgiving for network issues)
max_consecutive_failures = 3
# Maximum mining attempts per epoch before moving to next epoch (higher for public mining)
max_mining_attempts = 50000

[metrics]
# Optional – leave out to use the default "0.0.0.0:9100"
bind = "0.0.0.0:9100"<|MERGE_RESOLUTION|>--- conflicted
+++ resolved
@@ -13,14 +13,8 @@
 sync_timeout_secs = 1800
 
 # The public IP address of this node, to be announced to other peers.
-<<<<<<< HEAD
 # This is essential for nodes running behind a NAT. 193.71.140.215
-=======
-# This is essential for nodes running behind a NAT.
-
-
->>>>>>> 8a0321a2
-public_ip = "193.71.140.215"
+public_ip = "34.51.215.84"
 
 # Bootstrap nodes to connect to - add your seed nodes here for public deployment
 bootstrap = [ "/ip4/34.174.184.89/udp/31000/quic-v1/p2p/12D3KooWByDCRsGqvDHD6MmuUq3kG4VYPTGUJpJZnPUf4wmiUCdE" ]
