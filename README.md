# unchained

post-quantum blockchain implementation using dilithium3 signatures and argon2id proof-of-work, kem pqs

## features

- epoch-based consensus with fixed-length time periods
- memory-hard proof-of-work with argon2id (lanes=1)
- libp2p gossipsub for transaction propagation  
- dilithium3 signatures for transfers
- comprehensive validation of coins and transfers
- rocksdb persistence layer with column families
- hybrid x25519+kyber key exchange for quantum resistance
- merkle tree proofs for light verification
- automatic difficulty and memory retargeting
- prometheus metrics and monitoring

## consensus model

- **epochs**: fixed-length time periods with anchor finalization
- **coins**: self-contained units created via PoW during epochs
- **anchors**: merkle roots committing to selected coins per epoch
- **fork choice**: highest cumulative work, tiebreak by epoch number
- **selection**: deterministic coin selection by smallest PoW hash

## usage

```bash
cargo build --release
cargo run --release --bin unchained mine
```

generates wallet on first run, begins mining and network participation.

<<<<<<< HEAD
additional commands:
- `--proof --coin-id <hex32>` - request and verify coin proof
- `--proof-server --bind 0.0.0.0:9090` - start HTTP proof API
- `--send --to <addr_hex32> --amount <u64>` - send transfers
- `--balance`, `--history` - wallet operations
=======
### show your peer id

Print the local libp2p Peer ID (and your full multiaddr if `net.public_ip` is set in `config.toml`):

```bash
cargo run --release --bin unchained -- peer-id
```

Example output:

```text
🆔 Peer ID: 12D3KooW...
📫 Multiaddr: /ip4/203.0.113.10/udp/31000/quic-v1/p2p/12D3KooW...
```

Notes
- The peer identity is persisted in `peer_identity.key` (created on first run). Keep it to retain the same Peer ID across restarts.
- The node also logs the peer ID at startup unless `--quiet-net` is used.
>>>>>>> 8a0321a2

## network protocol

- quic transport over udp port (configurable)
- rustls 0.23.22 with aws-lc-rs cryptographic provider
- post-quantum handshakes via prefer-post-quantum feature
- backward compatibility with classical x25519-only peers
- gossip topics: anchors, coin candidates, transfers
- request/response: epoch sync, coin proofs, latest state

## data structures

- **coins**: blake3(epoch_hash + nonce + creator_address) identifier
- **transfers**: dilithium3 signatures with double-spend prevention
- **anchors**: {num, hash, merkle_root, difficulty, coin_count, cumulative_work, mem_kib}
- **epochs**: configurable retargeting with memory parameter scaling
- **proofs**: merkle certificates for independent coin verification

## storage

- rocksdb with column families for efficient queries
- prefix keys for epoch-based coin candidate scanning
- merkle leaf storage for fast proof generation
- wallet encryption with xchacha20-poly1305
- production tuning: wal durability, batch writes, compaction

## configuration

modify config.toml for:
- network settings and bootstrap peers
- mining parameters (difficulty, memory, target coins)
- epoch timing and retargeting intervals
- storage location and database tuning
- metrics endpoint and rate limiting
- proof server authentication

## security

- post-quantum signatures (dilithium3) and key exchange
- memory-hard PoW resistant to asic mining
- rate limiting and peer failure scoring
- encrypted wallet storage with passphrase derivation
- proof request deduplication and ip rate limiting

## deployment

- set WALLET_PASSPHRASE for headless operation
- expose quic port for p2p networking
- optionally expose proof API with PROOF_SERVER_TOKEN
- monitor prometheus metrics for health
- use durable storage for rocksdb data<|MERGE_RESOLUTION|>--- conflicted
+++ resolved
@@ -32,13 +32,6 @@
 
 generates wallet on first run, begins mining and network participation.
 
-<<<<<<< HEAD
-additional commands:
-- `--proof --coin-id <hex32>` - request and verify coin proof
-- `--proof-server --bind 0.0.0.0:9090` - start HTTP proof API
-- `--send --to <addr_hex32> --amount <u64>` - send transfers
-- `--balance`, `--history` - wallet operations
-=======
 ### show your peer id
 
 Print the local libp2p Peer ID (and your full multiaddr if `net.public_ip` is set in `config.toml`):
@@ -57,7 +50,6 @@
 Notes
 - The peer identity is persisted in `peer_identity.key` (created on first run). Keep it to retain the same Peer ID across restarts.
 - The node also logs the peer ID at startup unless `--quiet-net` is used.
->>>>>>> 8a0321a2
 
 ## network protocol
 
